import React, { Component } from 'react'
import PropTypes from 'prop-types'
import LoadingBolt from 'components/LoadingBolt'
import Form from 'components/Form'
<<<<<<< HEAD
import ModalRoot from 'components/ModalRoot'
import Nav from './components/Nav'
=======
import Nav from 'components/Nav'
import ModalRoot from './components/ModalRoot'
>>>>>>> eb123982
import styles from './App.scss'

class App extends Component {
  componentWillMount() {
    const { fetchTicker, fetchBalance, fetchInfo } = this.props

    fetchTicker()
    fetchBalance()
    fetchInfo()
  }

  render() {
    const {
      modal: { modalType, modalProps },
      hideModal,
      ticker,
      balance,
      form,
      setCurrency,
      currentTicker,

      openPayForm,
      openRequestForm,
      formProps,
      closeForm,

      children
    } = this.props

    if (!currentTicker) { return <LoadingBolt /> }

    return (
      <div>
        <ModalRoot
          modalType={modalType}
          modalProps={modalProps}
          hideModal={hideModal}
          currentTicker={currentTicker}
          currency={ticker.currency}
        />

        <Form formType={form.formType} formProps={formProps} closeForm={closeForm} />

        <Nav
          ticker={ticker}
          balance={balance}
          setCurrency={setCurrency}
          currentTicker={currentTicker}
          openPayForm={openPayForm}
          openRequestForm={openRequestForm}
        />

        <div className={styles.content}>
          {children}
        </div>
      </div>
    )
  }
}

App.propTypes = {
  modal: PropTypes.object.isRequired,
  ticker: PropTypes.object.isRequired,
  balance: PropTypes.object.isRequired,
  form: PropTypes.object.isRequired,
  formProps: PropTypes.object.isRequired,
  closeForm: PropTypes.func.isRequired,

  fetchInfo: PropTypes.func.isRequired,
  hideModal: PropTypes.func.isRequired,
  fetchTicker: PropTypes.func.isRequired,
  fetchBalance: PropTypes.func.isRequired,
  setCurrency: PropTypes.func.isRequired,
  openPayForm: PropTypes.func.isRequired,
  openRequestForm: PropTypes.func.isRequired,

  currentTicker: PropTypes.object,

  children: PropTypes.object.isRequired
}

export default App<|MERGE_RESOLUTION|>--- conflicted
+++ resolved
@@ -2,13 +2,8 @@
 import PropTypes from 'prop-types'
 import LoadingBolt from 'components/LoadingBolt'
 import Form from 'components/Form'
-<<<<<<< HEAD
 import ModalRoot from 'components/ModalRoot'
-import Nav from './components/Nav'
-=======
 import Nav from 'components/Nav'
-import ModalRoot from './components/ModalRoot'
->>>>>>> eb123982
 import styles from './App.scss'
 
 class App extends Component {
