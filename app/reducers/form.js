--- conflicted
+++ resolved
@@ -2,13 +2,9 @@
 
 // Initial State
 const initialState = {
-  modalOpen: true,
+  modalOpen: false,
   formType: 'pay',
-<<<<<<< HEAD
   paymentType: '',
-=======
-  paymentType: 'onchain',
->>>>>>> dabc626d
   amount: '0',
   onchainAmount: '0',
   message: '',
@@ -105,7 +101,6 @@
 // ------------------------------------
 const formSelectors = {}
 const paymentRequestSelector = state => state.form.payment_request
-const paymentTypeSelector = state => state.form.paymentType
 
 formSelectors.isOnchain = createSelector(
   paymentRequestSelector,
