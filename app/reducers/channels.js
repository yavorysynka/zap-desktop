import { createSelector } from 'reselect'
import { ipcRenderer } from 'electron'
import { btc } from 'utils'
import { showNotification } from 'notifications'
import { fetchDescribeNetwork } from './network'
import { closeChannelForm, resetChannelForm } from './channelform'
import { setError } from './error'
// ------------------------------------
// Constants
// ------------------------------------
export const SET_CHANNEL_FORM = 'SET_CHANNEL_FORM'

export const SET_CHANNEL = 'SET_CHANNEL'

export const GET_CHANNELS = 'GET_CHANNELS'
export const RECEIVE_CHANNELS = 'RECEIVE_CHANNELS'

export const OPENING_CHANNEL = 'OPENING_CHANNEL'
export const OPENING_SUCCESSFUL = 'OPENING_SUCCESSFUL'
export const OPENING_FAILURE = 'OPENING_FAILURE'

export const CLOSING_CHANNEL = 'CLOSING_CHANNEL'
export const CLOSING_SUCCESSFUL = 'CLOSING_SUCCESSFUL'
export const CLOSING_FAILURE = 'CLOSING_FAILURE'

export const UPDATE_SEARCH_QUERY = 'UPDATE_SEARCH_QUERY'

export const SET_VIEW_TYPE = 'SET_VIEW_TYPE'

export const TOGGLE_CHANNEL_PULLDOWN = 'TOGGLE_CHANNEL_PULLDOWN'
export const CHANGE_CHANNEL_FILTER = 'CHANGE_CHANNEL_FILTER'

// ------------------------------------
// Actions
// ------------------------------------
export function setChannelForm(form) {
  return {
    type: SET_CHANNEL_FORM,
    form
  }
}


export function setChannel(channel) {
  return {
    type: SET_CHANNEL,
    channel
  }
}

export function getChannels() {
  return {
    type: GET_CHANNELS
  }
}

export function openingChannel() {
  return {
    type: OPENING_CHANNEL
  }
}

export function closingChannel() {
  return {
    type: CLOSING_CHANNEL
  }
}

export function openingSuccessful() {
  return {
    type: OPENING_SUCCESSFUL
  }
}

export function openingFailure() {
  return {
    type: OPENING_FAILURE
  }
}

export function updateChannelSearchQuery(searchQuery) {
  return {
    type: UPDATE_SEARCH_QUERY,
    searchQuery
  }
}

export function setViewType(viewType) {
  return {
    type: SET_VIEW_TYPE,
    viewType
  }
}

// Send IPC event for peers
export const fetchChannels = () => async (dispatch) => {
  dispatch(getChannels())
  ipcRenderer.send('lnd', { msg: 'channels' })
}

// Receive IPC event for channels
export const receiveChannels = (event, { channels, pendingChannels }) => dispatch => dispatch({ type: RECEIVE_CHANNELS, channels, pendingChannels })

// Send IPC event for opening a channel
export const openChannel = ({ pubkey, local_amt, push_amt }) => (dispatch) => {
  const localamt = btc.btcToSatoshis(local_amt)
  const pushamt = btc.btcToSatoshis(push_amt)

  dispatch(openingChannel())
  ipcRenderer.send('lnd', { msg: 'openChannel', data: { pubkey, localamt, pushamt } })
}

// TODO: Decide how to handle streamed updates for channels
// Receive IPC event for openChannel
export const channelSuccessful = () => (dispatch) => {
  console.log('CHANNEL channelSuccessful')
  dispatch(fetchChannels())
  dispatch(closeChannelForm())
  dispatch(resetChannelForm())
}

// Receive IPC event for updated channel
export const pushchannelupdated = (event, data) => (dispatch) => {
  console.log('PUSH CHANNEL UPDATED: ', data)
  dispatch(fetchChannels())
}

// Receive IPC event for channel end
export const pushchannelend = event => (dispatch) => { // eslint-disable-line
  console.log('PUSH CHANNEL END: ')
  dispatch(fetchChannels())
}

// Receive IPC event for channel error
export const pushchannelerror = (event, { error }) => (dispatch) => {
  console.log('PUSH CHANNEL ERROR: ', error)
  dispatch(openingFailure())
  dispatch(setError(error))
}

// Receive IPC event for channel status
export const pushchannelstatus = (event, data) => (dispatch) => { // eslint-disable-line
  console.log('PUSH CHANNEL STATUS: ', data)
  dispatch(fetchChannels())
}

// Send IPC event for opening a channel
export const closeChannel = ({ channel_point }) => (dispatch) => {
  dispatch(closingChannel())
  const channelPoint = channel_point.split(':')
  ipcRenderer.send(
    'lnd',
    {
      msg: 'closeChannel',
      data: {
        channel_point: {
          funding_txid: channelPoint[0],
          output_index: channelPoint[1]
        },
        force: true
      }
    }
  )
}

// TODO: Decide how to handle streamed updates for closing channels
// Receive IPC event for closeChannel
export const closeChannelSuccessful = () => (dispatch) => {
  dispatch(fetchChannels())
}

// Receive IPC event for updated closing channel
export const pushclosechannelupdated = () => (dispatch) => {
  dispatch(fetchChannels())
}

// Receive IPC event for closing channel end
export const pushclosechannelend = () => (dispatch) => {
  dispatch(fetchChannels())
}

// Receive IPC event for closing channel error
export const pushclosechannelerror = () => (dispatch) => {
  dispatch(fetchChannels())
}

// Receive IPC event for closing channel status
export const pushclosechannelstatus = () => (dispatch) => {
  dispatch(fetchChannels())
}

// IPC event for channel graph data
export const channelGraphData = (event, data) => (dispatch, getState) => {
  const info = getState().info
  const { channelGraphData: { channel_updates } } = data

  // if there are any new channel updates
  if (channel_updates.length) {
    // The network has updated, so fetch a new result
    dispatch(fetchDescribeNetwork())

    // loop through the channel updates
<<<<<<< HEAD
    for (let i = 0; i < channel_updates.length; i += 1) {
      let channel_update = channel_updates[i]
      let { advertising_node, connecting_node } = channel_update
=======
    for (let i = 0; i < channel_updates.length; i++) {
      const channel_update = channel_updates[i]
      const { advertising_node, connecting_node } = channel_update
>>>>>>> c142517a

      // if our node is involved in this update we wanna show a notification
      if (info.data.identity_pubkey === advertising_node || info.data.identity_pubkey === connecting_node) {
        // this channel has to do with the user, lets fetch a new channel list for them 
        // TODO: full fetch is probably not necessary
        dispatch(fetchChannels())

        // Construct the notification
        const otherParty = info.data.identity_pubkey === advertising_node ? connecting_node : advertising_node
        let notifBody = `No new friends, just new channels. Your channel with ${otherParty}` // eslint-disable-line
        const notifTitle = 'New channel detected'

        // HTML 5 notification for channel updates involving our node
        showNotification(notifTitle, notifBody)
      }
    }
  }
}

// IPC event for channel graph status
export const channelGraphStatus = (event, data) => () => {
  console.log('channelGraphStatus: ', data)
}

export function toggleFilterPulldown() {
  return {
    type: TOGGLE_CHANNEL_PULLDOWN
  }
}

export function changeFilter(filter) {
  return {
    type: CHANGE_CHANNEL_FILTER,
    filter
  }
}

// ------------------------------------
// Action Handlers
// ------------------------------------
const ACTION_HANDLERS = {
  [SET_CHANNEL_FORM]: (state, { form }) => (
    { ...state, channelForm: Object.assign({}, state.channelForm, form) }
  ),

  [SET_CHANNEL]: (state, { channel }) => ({ ...state, channel }),

  [GET_CHANNELS]: state => ({ ...state, channelsLoading: true }),
  [RECEIVE_CHANNELS]: (state, { channels, pendingChannels }) => (
    { ...state, channelsLoading: false, channels, pendingChannels }
  ),

  [OPENING_CHANNEL]: state => ({ ...state, openingChannel: true }),
  [OPENING_FAILURE]: state => ({ ...state, openingChannel: false }),

  [CLOSING_CHANNEL]: state => ({ ...state, closingChannel: true }),

  [UPDATE_SEARCH_QUERY]: (state, { searchQuery }) => ({ ...state, searchQuery }),

  [SET_VIEW_TYPE]: (state, { viewType }) => ({ ...state, viewType }),

  [TOGGLE_CHANNEL_PULLDOWN]: state => ({ ...state, filterPulldown: !state.filterPulldown }),
  [CHANGE_CHANNEL_FILTER]: (state, { filter }) => ({ ...state, filterPulldown: false, filter })
}

const channelsSelectors = {}
const channelSelector = state => state.channels.channel
const channelsSelector = state => state.channels.channels
const pendingOpenChannelsSelector = state => state.channels.pendingChannels.pending_open_channels
const pendingClosedChannelsSelector = state => state.channels.pendingChannels.pending_closing_channels
const pendingForceClosedChannelsSelector = state => state.channels.pendingChannels.pending_force_closing_channels
const channelSearchQuerySelector = state => state.channels.searchQuery
const filtersSelector = state => state.channels.filters
const filterSelector = state => state.channels.filter

channelsSelectors.channelModalOpen = createSelector(
  channelSelector,
  channel => (!!channel)
)

channelsSelectors.activeChannels = createSelector(
  channelsSelector,
  openChannels => openChannels.filter(channel => channel.active)
)

const closingPendingChannels = createSelector(
  pendingClosedChannelsSelector,
  pendingForceClosedChannelsSelector,
  (pendingClosedChannels, pendingForcedClosedChannels) => [...pendingClosedChannels, ...pendingForcedClosedChannels]
)

const allChannels = createSelector(
  channelsSelector,
  pendingOpenChannelsSelector,
  pendingClosedChannelsSelector,
  pendingForceClosedChannelsSelector,
  channelSearchQuerySelector,
  (channels, pendingOpenChannels, pendingClosedChannels, pendingForcedClosedChannels, searchQuery) => {
    const filteredChannels = channels.filter(channel => channel.remote_pubkey.includes(searchQuery) || channel.channel_point.includes(searchQuery)) // eslint-disable-line
    const filteredPendingOpenChannels = pendingOpenChannels.filter(channel => channel.channel.remote_node_pub.includes(searchQuery) || channel.channel.channel_point.includes(searchQuery)) // eslint-disable-line
    const filteredPendingClosedChannels = pendingClosedChannels.filter(channel => channel.channel.remote_node_pub.includes(searchQuery) || channel.channel.channel_point.includes(searchQuery)) // eslint-disable-line
    const filteredPendingForcedClosedChannels = pendingForcedClosedChannels.filter(channel => channel.channel.remote_node_pub.includes(searchQuery) || channel.channel.channel_point.includes(searchQuery)) // eslint-disable-line


    return [...filteredChannels, ...filteredPendingOpenChannels, ...filteredPendingClosedChannels, ...filteredPendingForcedClosedChannels]
  }
)

channelsSelectors.activeChanIds = createSelector(
  channelsSelector,
  channels => channels.map(channel => channel.chan_id)
)

channelsSelectors.nonActiveFilters = createSelector(
  filtersSelector,
  filterSelector,
  (filters, filter) => filters.filter(f => f.key !== filter.key)
)

export const currentChannels = createSelector(
  allChannels,
  channelsSelectors.activeChannels,
  channelsSelector,
  pendingOpenChannelsSelector,
  closingPendingChannels,
  filterSelector,
  channelSearchQuerySelector,
  (allChannelsArr, activeChannelsArr, openChannels, pendingOpenChannels, pendingClosedChannels, filter, searchQuery) => {
    // Helper function to deliver correct channel array based on filter
    const filteredArray = (filterKey) => {
      switch (filterKey) {
        case 'ALL_CHANNELS':
          return allChannelsArr
        case 'ACTIVE_CHANNELS':
          return activeChannelsArr
        case 'OPEN_CHANNELS':
          return openChannels
        case 'OPEN_PENDING_CHANNELS':
          return pendingOpenChannels
        case 'CLOSING_PENDING_CHANNELS':
          return pendingClosedChannels
        default:
          return []
      }
    }

    const channelArray = filteredArray(filter.key)

    return channelArray.filter(channel => (Object.prototype.hasOwnProperty.call(channel, 'channel') ?
      channel.channel.remote_node_pub.includes(searchQuery) || channel.channel.channel_point.includes(searchQuery)
      :
      channel.remote_pubkey.includes(searchQuery) || channel.channel_point.includes(searchQuery)))
  }
)

export { channelsSelectors }

// ------------------------------------
// Reducer
// ------------------------------------
const initialState = {
  channelsLoading: false,
  channels: [],
  pendingChannels: {
    total_limbo_balance: '',
    pending_open_channels: [],
    pending_closing_channels: [],
    pending_force_closing_channels: []
  },
  channel: null,
  channelForm: {
    isOpen: false,
    node_key: '',
    local_amt: '',
    push_amt: ''
  },
  openingChannel: false,
  closingChannel: false,
  searchQuery: '',
  viewType: 0,

  filterPulldown: false,
  filter: { key: 'ALL_CHANNELS', name: 'All Channels' },
  filters: [
    { key: 'ALL_CHANNELS', name: 'All Channels' },
    { key: 'ACTIVE_CHANNELS', name: 'Active Channels' },
    { key: 'OPEN_CHANNELS', name: 'Open Channels' },
    { key: 'OPEN_PENDING_CHANNELS', name: 'Open Pending Channels' },
    { key: 'CLOSING_PENDING_CHANNELS', name: 'Closing Pending Channels' }
  ]
}

export default function channelsReducer(state = initialState, action) {
  const handler = ACTION_HANDLERS[action.type]

  return handler ? handler(state, action) : state
}<|MERGE_RESOLUTION|>--- conflicted
+++ resolved
@@ -200,19 +200,13 @@
     dispatch(fetchDescribeNetwork())
 
     // loop through the channel updates
-<<<<<<< HEAD
-    for (let i = 0; i < channel_updates.length; i += 1) {
-      let channel_update = channel_updates[i]
-      let { advertising_node, connecting_node } = channel_update
-=======
     for (let i = 0; i < channel_updates.length; i++) {
       const channel_update = channel_updates[i]
       const { advertising_node, connecting_node } = channel_update
->>>>>>> c142517a
 
       // if our node is involved in this update we wanna show a notification
       if (info.data.identity_pubkey === advertising_node || info.data.identity_pubkey === connecting_node) {
-        // this channel has to do with the user, lets fetch a new channel list for them 
+        // this channel has to do with the user, lets fetch a new channel list for them
         // TODO: full fetch is probably not necessary
         dispatch(fetchChannels())
 
