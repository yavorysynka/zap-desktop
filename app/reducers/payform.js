import { createSelector } from 'reselect'
import bitcoin from 'bitcoinjs-lib'

import isEmpty from 'lodash/isEmpty'

import { setFormType } from './form'
import { tickerSelectors } from './ticker'
import { btc, bech32 } from '../utils'

// Initial State
const initialState = {
  amount: '0',
  payInput: '',

  invoice: {
    payreq: '',
    r_hash: '',
    amount: '0'
  },

  showErrors: {
    amount: false,
    payInput: false
  }
}

// Constants
// ------------------------------------
export const SET_PAY_AMOUNT = 'SET_PAY_AMOUNT'
export const SET_PAY_INPUT = 'SET_PAY_INPUT'
export const SET_PAY_INVOICE = 'SET_PAY_INVOICE'

export const UPDATE_PAY_ERRORS = 'UPDATE_PAY_ERRORS'

export const RESET_FORM = 'RESET_FORM'

// ------------------------------------
// Actions
// ------------------------------------
export function setPayAmount(amount) {
  return {
    type: SET_PAY_AMOUNT,
    amount
  }
}

export function setPayInput(payInput) {
  return {
    type: SET_PAY_INPUT,
    payInput
  }
}

export function setPayInvoice(invoice) {
  return {
    type: SET_PAY_INVOICE,
    invoice
  }
}

export function updatePayErrors(errorsObject) {
  return {
    type: UPDATE_PAY_ERRORS,
    errorsObject
  }
}

<<<<<<< HEAD
export const lightningPaymentUri = (event, { payreq }) => (dispatch) => {
  // Open pay form
  dispatch(setFormType('PAY_FORM'))
  // Set payreq
  dispatch(setPayInput(payreq))
=======
export function resetPayForm() {
  return {
    type: RESET_FORM
  }
>>>>>>> 0f7005aa
}

// ------------------------------------
// Action Handlers
// ------------------------------------
const ACTION_HANDLERS = {
  [SET_PAY_AMOUNT]: (state, { amount }) => ({ ...state, amount, showErrors: Object.assign(state.showErrors, { amount: false }) }),
  [SET_PAY_INPUT]: (state, { payInput }) => ({ ...state, payInput, showErrors: Object.assign(state.showErrors, { payInput: false }) }),
  [SET_PAY_INVOICE]: (state, { invoice }) => ({ ...state, invoice, showErrors: Object.assign(state.showErrors, { amount: false }) }),

  [UPDATE_PAY_ERRORS]: (state, { errorsObject }) => ({ ...state, showErrors: Object.assign(state.showErrors, errorsObject) }),

  [RESET_FORM]: () => (initialState)
}

// ------------------------------------
// Selector
// ------------------------------------
const payFormSelectors = {}
const payAmountSelector = state => state.payform.amount
const payInputSelector = state => state.payform.payInput
const payInvoiceSelector = state => state.payform.invoice

// transaction
const sendingTransactionSelector = state => state.transaction.sendingTransaction

// payment
const sendingPaymentSelector = state => state.payment.sendingPayment

// ticker
const currencySelector = state => state.ticker.currency

payFormSelectors.isOnchain = createSelector(
  payInputSelector,
  (input) => {
    try {
      bitcoin.address.toOutputScript(input, bitcoin.networks.testnet)
      return true
    } catch (e) {
      return false
    }
  }
)

payFormSelectors.isLn = createSelector(
  payInputSelector,
  (input) => {
    if (!input.startsWith('ln')) { return false }

    try {
      bech32.decode(input)
      return true
    } catch (e) {
      return false
    }
  }
)

payFormSelectors.currentAmount = createSelector(
  payFormSelectors.isLn,
  payAmountSelector,
  payInvoiceSelector,
  currencySelector,
  tickerSelectors.currentTicker,
  (isLn, amount, invoice, currency, ticker) => {
    if (isLn) {
      return currency === 'usd' ? btc.satoshisToUsd((invoice.num_satoshis || 0), ticker.price_usd) : btc.satoshisToBtc((invoice.num_satoshis || 0))
    }

    return amount
  }
)

payFormSelectors.inputCaption = createSelector(
  payFormSelectors.isOnchain,
  payFormSelectors.isLn,
  payFormSelectors.currentAmount,
  currencySelector,
  (isOnchain, isLn, amount, currency) => {
    if (!isOnchain && !isLn) { return '' }

    if (isOnchain) {
      return `You're about to send ${amount} ${currency.toUpperCase()} on-chain which should take around 10 minutes`
    }

    if (isLn) {
      return `You're about to send ${amount} ${currency.toUpperCase()} over the Lightning Network which will be instant`
    }

    return ''
  }
)

payFormSelectors.showPayLoadingScreen = createSelector(
  sendingTransactionSelector,
  sendingPaymentSelector,
  (sendingTransaction, sendingPayment) => sendingTransaction || sendingPayment
)

payFormSelectors.payFormIsValid = createSelector(
  payFormSelectors.isOnchain,
  payFormSelectors.isLn,
  payAmountSelector,
  (isOnchain, isLn, amount) => {
    const errors = {}

    if (!isLn && amount <= 0) {
      errors.amount = 'Amount must be more than 0'
    }

    if (!isOnchain && !isLn) {
      errors.payInput = 'Must be a valid BTC address or Lightning Network request'
    }

    return {
      errors,
      amountIsValid: isEmpty(errors.amount),
      payInputIsValid: isEmpty(errors.payInput),
      isValid: isEmpty(errors)
    }
  }
)

export { payFormSelectors }

// ------------------------------------
// Reducer
// ------------------------------------
export default function payFormReducer(state = initialState, action) {
  const handler = ACTION_HANDLERS[action.type]

  return handler ? handler(state, action) : state
}<|MERGE_RESOLUTION|>--- conflicted
+++ resolved
@@ -65,18 +65,17 @@
   }
 }
 
-<<<<<<< HEAD
 export const lightningPaymentUri = (event, { payreq }) => (dispatch) => {
   // Open pay form
   dispatch(setFormType('PAY_FORM'))
   // Set payreq
   dispatch(setPayInput(payreq))
-=======
+}
+
 export function resetPayForm() {
   return {
     type: RESET_FORM
   }
->>>>>>> 0f7005aa
 }
 
 // ------------------------------------
