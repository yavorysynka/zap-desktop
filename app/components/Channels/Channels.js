import React from 'react'
import PropTypes from 'prop-types'
import { TiPlus } from 'react-icons/lib/ti'
import { FaRepeat } from 'react-icons/lib/fa'
import ChannelModal from './ChannelModal'
import ChannelForm from './ChannelForm'
import Channel from './Channel'
import OpenPendingChannel from './OpenPendingChannel'
import ClosedPendingChannel from './ClosedPendingChannel'
import styles from './Channels.scss'

const Channels = ({
  fetchChannels,
  ticker,
  peers,
  channelsLoading,
  modalChannel,
  setChannel,
  channelModalOpen,
  channelForm,
  setChannelForm,
  allChannels,
  openChannel,
  closeChannel,
  currentTicker,
  explorerLinkBase
}) => {
  const refreshClicked = (event) => {
    // store event in icon so we dont get an error when react clears it
    const icon = event.currentTarget

    // fetch channels 
    fetchChannels()

    // clear animation after the second so we can reuse it
    setTimeout(() => { icon.style.animation = '' }, 1000)

    // spin icon for 1 sec
    icon.style.animation = 'spin 1000ms linear 1'
  }

  return (
    <div className={styles.channels}>
      <ChannelModal
        isOpen={channelModalOpen}
        resetChannel={setChannel}
        channel={modalChannel}
        explorerLinkBase={explorerLinkBase}
        closeChannel={closeChannel}
      />
      <ChannelForm
        form={channelForm}
        setForm={setChannelForm}
        ticker={ticker}
        peers={peers}
        openChannel={openChannel}
        currentTicker={currentTicker}
      />
      <div className={styles.header}>
        <h3>Channels</h3>
        <span
          className={`${styles.refresh} hint--top`}
          data-hint='Refresh your channels list'

        >
          <FaRepeat
            style={{ verticalAlign: 'baseline' }}
            onClick={refreshClicked}
          />
        </span>
        <div
          className={`${styles.openChannel} hint--top`}
          data-hint='Open a channel'
          onClick={() => setChannelForm({ isOpen: true })}
        >
          <TiPlus />
        </div>
      </div>
      <ul>
        {
          !channelsLoading ?
            allChannels.map((channel, index) => {
              if (Object.prototype.hasOwnProperty.call(channel, 'blocks_till_open')) {
                return (
                  <OpenPendingChannel
                    key={index}
                    channel={channel}
                    ticker={ticker}
                    currentTicker={currentTicker}
                    explorerLinkBase={explorerLinkBase}
                  />
                )
              } else if (Object.prototype.hasOwnProperty.call(channel, 'closing_txid')) {
                return (
                  <ClosedPendingChannel
                    key={index}
                    channel={channel}
                    ticker={ticker}
                    currentTicker={currentTicker}
                    explorerLinkBase={explorerLinkBase}
                  />
                )
              }
              return (
                <Channel
                  key={channel.chan_id}
                  ticker={ticker}
                  channel={channel}
                  setChannel={setChannel}
                  currentTicker={currentTicker}
                />
              )
<<<<<<< HEAD
            }
            return (
              <Channel
                key={index}
                ticker={ticker}
                channel={channel}
                setChannel={setChannel}
                currentTicker={currentTicker}
              />
            )
          })
          :
          'Loading...'
      }
    </ul>
  </div>
)
=======
            })
            :
            'Loading...'
        }
      </ul>
    </div>
  )
}
>>>>>>> 82427492

Channels.propTypes = {
  fetchChannels: PropTypes.func.isRequired,
  ticker: PropTypes.object.isRequired,
  peers: PropTypes.array.isRequired,
  channelsLoading: PropTypes.bool.isRequired,
  modalChannel: PropTypes.object,
  setChannel: PropTypes.func.isRequired,
  channelModalOpen: PropTypes.bool.isRequired,
  channelForm: PropTypes.object.isRequired,
  setChannelForm: PropTypes.func.isRequired,
  allChannels: PropTypes.array.isRequired,
  openChannel: PropTypes.func.isRequired,
  closeChannel: PropTypes.func.isRequired,
  currentTicker: PropTypes.object.isRequired,
  explorerLinkBase: PropTypes.string.isRequired
}

export default Channels<|MERGE_RESOLUTION|>--- conflicted
+++ resolved
@@ -100,27 +100,18 @@
                     explorerLinkBase={explorerLinkBase}
                   />
                 )
+              } else {
+                return (
+                  <Channel
+                    key={index}
+                    ticker={ticker}
+                    channel={channel}
+                    setChannel={setChannel}
+                    currentTicker={currentTicker}
+                  />
+                )
               }
-              return (
-                <Channel
-                  key={channel.chan_id}
-                  ticker={ticker}
-                  channel={channel}
-                  setChannel={setChannel}
-                  currentTicker={currentTicker}
-                />
-              )
-<<<<<<< HEAD
             }
-            return (
-              <Channel
-                key={index}
-                ticker={ticker}
-                channel={channel}
-                setChannel={setChannel}
-                currentTicker={currentTicker}
-              />
-            )
           })
           :
           'Loading...'
@@ -128,16 +119,6 @@
     </ul>
   </div>
 )
-=======
-            })
-            :
-            'Loading...'
-        }
-      </ul>
-    </div>
-  )
-}
->>>>>>> 82427492
 
 Channels.propTypes = {
   fetchChannels: PropTypes.func.isRequired,
