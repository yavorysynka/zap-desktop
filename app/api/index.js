--- conflicted
+++ resolved
@@ -15,12 +15,7 @@
     .then(axios.spread((btcTicker, ltcTicker) => ({ btcTicker: btcTicker[0], ltcTicker: ltcTicker[0] })))
 }
 
-
-<<<<<<< HEAD
-export function requestBlockHeight(id) {
-=======
 export function requestBlockHeight() {
->>>>>>> 82427492
   const BASE_URL = 'https://testnet-api.smartbit.com.au/v1/blockchain/blocks?limit=1'
   return axios({
     method: 'get',
