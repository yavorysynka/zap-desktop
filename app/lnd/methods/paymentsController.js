/**
 * Dispatches a bi-directional streaming RPC for sending payments through the Lightning Network.
 * @param  {[type]} lnd            [description]
 * @param  {[type]} paymentRequest [description]
 * @return {[type]}                [description]
 */
export function sendPaymentSync(lnd, { paymentRequest }) {
  return new Promise((resolve, reject) => {
    lnd.sendPaymentSync({ payment_request: paymentRequest }, (error, data) => {
<<<<<<< HEAD
      if (error) {
=======
      if (error) { 
>>>>>>> 0eaf9fcb
        reject({ error })
        return
      }

      if (!data || !data.payment_route) { reject({ error: data.payment_error }) }

      resolve(data)
    })
  })
}


/**
 * Synchronous non-streaming version of SendPayment
 * @param  {[type]} lnd            [description]
 * @param  {[type]} paymentRequest [description]
 * @return {[type]}                [description]
 */
export function sendPayment(lnd, { paymentRequest }) {
  return new Promise((resolve, reject) => {
    lnd.sendPayment({ payment_request: paymentRequest }, (err, data) => {
      if (err) { reject(err) }

      resolve(data)
    })
  })
}

/**
 * Returns a full description of the conditions encoded within the payment request
 * @param  {[type]} lnd    [description]
 * @param  {[type]} payReq [description]
 * @return {[type]}        [description]
 */
export function decodePayReq(lnd, { payReq }) {
  return new Promise((resolve, reject) => {
    lnd.decodePayReq({ pay_req: payReq }, (err, data) => {
      if (err) { reject(err) }

      resolve(data)
    })
  })
}

/**
 * Returns a list of all outgoing payments
 * @param  {[type]} lnd [description]
 * @return {[type]}     [description]
 */
export function listPayments(lnd) {
  return new Promise((resolve, reject) => {
    lnd.listPayments({}, (err, data) => {
      if (err) { reject(err) }

      resolve(data)
    })
  })
}

/**
 * Deletes all outgoing payments from DB.
 * @param  {[type]} lnd [description]
 * @return {[type]}     [description]
 */
export function deleteAllPayments(lnd) {
  return new Promise((resolve, reject) => {
    lnd.deleteAllPayments({}, (err, data) => {
      if (err) { reject(err) }

      resolve(data)
    })
  })
}<|MERGE_RESOLUTION|>--- conflicted
+++ resolved
@@ -7,11 +7,7 @@
 export function sendPaymentSync(lnd, { paymentRequest }) {
   return new Promise((resolve, reject) => {
     lnd.sendPaymentSync({ payment_request: paymentRequest }, (error, data) => {
-<<<<<<< HEAD
       if (error) {
-=======
-      if (error) { 
->>>>>>> 0eaf9fcb
         reject({ error })
         return
       }
